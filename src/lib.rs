//! Coin CBC Rust bindings
//!
//! This crate exposes safe and efficient bindings to the Coin CBC C
//! API.
//!
//! For more information on how to install the `Cbc` library dependencies,
//! see [the respective README section](https://github.com/KardinalAI/coin_cbc/README.md#prerequisites-installing-cbc-library-files).
//!
//! This project is distributed under the MIT License by
//! [Kardinal](https://kardinal.ai).

#![deny(missing_docs)]

pub mod raw;
mod sos_constraints;

pub use raw::Sense;

use std::collections::BTreeMap;
use std::ffi::CString;
use std::os::raw::c_int;
use crate::sos_constraints::SOSConstraints;
use crate::raw::SOSConstraintType;

/// A column identifier.
#[derive(Copy, Clone, PartialEq, Eq, PartialOrd, Ord, Hash)]
pub struct Col(u32);

impl Col {
    fn as_usize(self) -> usize {
        self.0 as usize
    }
}

/// A row identifier.
#[derive(Copy, Clone, PartialEq, Eq, PartialOrd, Ord, Hash)]
pub struct Row(u32);
impl Row {
    fn as_usize(self) -> usize {
        self.0 as usize
    }
}

/// A MILP model.
#[derive(Default, Clone)]
pub struct Model {
    num_cols: u32,
    num_rows: u32,
    col_lower: Vec<f64>,
    col_upper: Vec<f64>,
    row_lower: Vec<f64>,
    row_upper: Vec<f64>,
    obj_coefficients: Vec<f64>,
    weights: Vec<BTreeMap<Row, f64>>,
    is_integer: Vec<bool>,
    sense: Sense,
    initial_solution: Option<Vec<f64>>,
    parameters: BTreeMap<CString, CString>,
    sos1: SOSConstraints,
    sos2: SOSConstraints,
}

impl Model {
    /// Gets the current number of rows of the model.
    pub fn num_rows(&self) -> u32 {
        self.num_rows
    }
    /// Gets the current number of columns of the model.
    pub fn num_cols(&self) -> u32 {
        self.num_cols
    }
    /// Removes the initial solution.
    pub fn remove_initial_solution(&mut self) {
        self.initial_solution = None;
    }
    /// Sets the column value to the initial solution.
    ///
    /// If the solution is not present, it will be initialized with 0
    /// for all coefficients.
    pub fn set_col_initial_solution(&mut self, col: Col, value: f64) {
        if self.initial_solution.is_none() {
            self.initial_solution = Some(vec![0.; self.num_cols as usize]);
        }
        let sol = self.initial_solution.as_mut().unwrap();
        sol[col.as_usize()] = value;
    }
    /// Gets the column value to the initial solution.
    pub fn get_col_initial_solution(&self, col: Col) -> Option<f64> {
        self.initial_solution.as_ref().map(|s| s[col.as_usize()])
    }
    /// Sets the initial solution from a `Solution`.
    pub fn set_initial_solution(&mut self, solution: &Solution) {
        for col in self.cols() {
            self.set_col_initial_solution(col, solution.col(col));
        }
    }
    /// Sets a parameter.
    ///
    /// For documentation, launch the `cbc` binary and type `?`.
    pub fn set_parameter(&mut self, key: &str, value: &str) {
        let key = match CString::new(key) {
            Ok(s) => s,
            Err(_) => return,
        };
        let value = match CString::new(value) {
            Ok(s) => s,
            Err(_) => return,
        };
        self.parameters.insert(key, value);
    }
    /// Sets parameters for an iterator.
    pub fn set_parameters(
        &mut self,
        iter: impl IntoIterator<Item = (impl AsRef<str>, impl AsRef<str>)>,
    ) {
        for (k, v) in iter.into_iter() {
            self.set_parameter(k.as_ref(), v.as_ref());
        }
    }
    /// Gets an iterator on the row identifiers.
    pub fn rows(&self) -> impl Iterator<Item = Row> {
        (0..self.num_rows).map(Row)
    }
    /// Gets an iterator on the column identifiers.
    pub fn cols(&self) -> impl Iterator<Item = Col> {
        (0..self.num_cols).map(Col)
    }
    /// Adds a column to the model. Returns the corresponding column
    /// identifier.
    ///
    /// At creation, the bounds of the column are setted to [0, +∞].
    pub fn add_col(&mut self) -> Col {
        let col = Col(self.num_cols);
        self.num_cols += 1;
        self.obj_coefficients.push(0.);
        self.weights.push(Default::default());
        self.is_integer.push(false);
        self.col_lower.push(0.);
        self.col_upper.push(std::f64::INFINITY);
        self.initial_solution.as_mut().map(|sol| sol.push(0.));
        col
    }
    /// Adds an integer variable to the model.
    ///
    /// Equivalent to adding a column and setting it to integer.
    pub fn add_integer(&mut self) -> Col {
        let col = self.add_col();
        self.set_integer(col);
        col
    }
    /// Adds a binary variable to the model.
    ///
    /// Equivalent to adding a column and setting it to binary.
    pub fn add_binary(&mut self) -> Col {
        let col = self.add_col();
        self.set_binary(col);
        col
    }
    /// Adds a row to the model. Returns the corresponding row
    /// identifier.
    ///
    /// At creation, the bounds of the row are setted to [-∞, +∞].
    pub fn add_row(&mut self) -> Row {
        let row = Row(self.num_rows);
        self.num_rows += 1;
        self.row_lower.push(std::f64::NEG_INFINITY);
        self.row_upper.push(std::f64::INFINITY);
        row
    }
    /// Sets the weight corresponding to the given row and column in
    /// the constraint matrix.
    pub fn set_weight(&mut self, row: Row, col: Col, weight: f64) {
        if weight == 0. {
            self.weights[col.as_usize()].remove(&row);
        } else {
            self.weights[col.as_usize()].insert(row, weight);
        }
    }
    /// Changes the given column to integer variable.
    pub fn set_integer(&mut self, col: Col) {
        self.is_integer[col.as_usize()] = true;
    }
    /// Changes the given column to continuous variable.
    pub fn set_continuous(&mut self, col: Col) {
        self.is_integer[col.as_usize()] = false;
    }
    /// Changes the given column to binary variable.
    ///
    /// Equivalent to setting the column as integer and restricting it
    /// to [0, 1].
    pub fn set_binary(&mut self, col: Col) {
        self.set_integer(col);
        self.set_col_lower(col, 0.);
        self.set_col_upper(col, 1.);
    }
    /// Sets the upper bound of the given column.
    pub fn set_col_upper(&mut self, col: Col, value: f64) {
        self.col_upper[col.as_usize()] = value;
    }
    /// Sets the lower bound of the given column.
    pub fn set_col_lower(&mut self, col: Col, value: f64) {
        self.col_lower[col.as_usize()] = value;
    }
    /// Sets the objective coefficient of the given variable.
    pub fn set_obj_coeff(&mut self, col: Col, value: f64) {
        self.obj_coefficients[col.as_usize()] = value;
    }
    /// Sets the upper bound of the given row.
    pub fn set_row_upper(&mut self, row: Row, value: f64) {
        self.row_upper[row.as_usize()] = value;
    }
    /// Sets the lower bound of the given row.
    pub fn set_row_lower(&mut self, row: Row, value: f64) {
        self.row_lower[row.as_usize()] = value;
    }
    /// Force the given row to be equal to the given value.
    ///
    /// Equivalent to setting the upper bound and the lower bound.
    pub fn set_row_equal(&mut self, row: Row, value: f64) {
        self.set_row_upper(row, value);
        self.set_row_lower(row, value);
    }


    /// Add a special ordered set constraint, preventing all but one variable
    /// in a set from being non-zero at the same time.
<<<<<<< HEAD
=======
    /// weights can be used as hints to the optimizer to improve the resolution speed.
    /// In case you don't have any weights for your variables, you can use 1, 2, 3, ... 
    /// For more information about SOS weights, see: http://lpsolve.sourceforge.net/5.5/SOS.htm  
>>>>>>> 0c009c47
    pub fn add_sos1<I: IntoIterator<Item=(Col, f64)>>(&mut self, columns_and_weights: I) {
        self.sos1.add_constraint_with_weights(columns_and_weights.into_iter())
    }

<<<<<<< HEAD
    /// Add a special ordered set constraint, preventing all but two consecutive variables
    /// in a set from being non-zero at the same time.
=======
    /// Add a special ordered set constraint, preventing all but two adjacent variables
    /// in a set from being non-zero at the same time.
    /// Weights determine the adjacency of the variables. 
    ///  For more information about SOS weights, see: http://lpsolve.sourceforge.net/5.5/SOS.htm 
>>>>>>> 0c009c47
    pub fn add_sos2<I: IntoIterator<Item=(Col, f64)>>(&mut self, columns_and_weights: I) {
        self.sos2.add_constraint_with_weights(columns_and_weights.into_iter())
    }

    /// Sets the objective sense.
    pub fn set_obj_sense(&mut self, sense: Sense) {
        self.sense = sense;
    }
    /// Construct a `raw::Model` corresponding to the current state.
    pub fn to_raw(&self) -> raw::Model {
        let mut start = Vec::with_capacity(self.num_cols as usize + 1);
        let mut index = Vec::with_capacity(self.num_cols.max(self.num_rows) as usize);
        let mut value = Vec::with_capacity(self.num_cols.max(self.num_rows) as usize);
        start.push(0);
        for col_weights in &self.weights {
            for (r, w) in col_weights {
                index.push(r.0 as c_int);
                value.push(*w);
            }
            start.push(index.len() as c_int);
        }
        let mut raw = raw::Model::new();
        raw.load_problem(
            self.num_cols as usize,
            self.num_rows as usize,
            &start,
            &index,
            &value,
            Some(&self.col_lower),
            Some(&self.col_upper),
            Some(&self.obj_coefficients),
            Some(&self.row_lower),
            Some(&self.row_upper),
        );
        for (col, &is_int) in self.is_integer.iter().enumerate() {
            if is_int {
                raw.set_integer(col);
            } else {
                raw.set_continuous(col);
            }
        }
        raw.set_obj_sense(self.sense);
        for (k, v) in &self.parameters {
            raw.set_parameter(k, v);
        }
        if let Some(sol) = &self.initial_solution {
            raw.set_initial_solution(sol);
        }
        self.sos1.add_to_raw(&mut raw, SOSConstraintType::Type1);
        self.sos2.add_to_raw(&mut raw, SOSConstraintType::Type2);
        raw
    }
    /// Solves the model. Returns the solution.
    pub fn solve(&self) -> Solution {
        let mut raw = self.to_raw();
        raw.solve();
        Solution { raw }
    }
}

/// A solution to a MILP problem.
///
/// This is a thin wrapper over a `raw::Model` with accessors using
/// the typed identifiers.
pub struct Solution {
    raw: raw::Model,
}
impl Solution {
    /// Gets a shared reference to the internal `raw::Model`.
    pub fn raw(&self) -> &raw::Model {
        &self.raw
    }
    /// Gets the internal `raw::Model`
    pub fn into_raw(self) -> raw::Model {
        self.raw
    }
    /// Gets the value of the given column in the solution.
    pub fn col(&self, col: Col) -> f64 {
        self.raw.col_solution()[col.as_usize()]
    }
}

#[cfg(test)]
mod test {
    use super::*;

    #[test]
    fn knapsack() {
        let mut m = Model::default();
        m.set_parameter("log", "0");
        let row = m.add_row();
        m.set_row_upper(row, 10.);
        let cols = vec![
            m.add_binary(),
            m.add_binary(),
            m.add_binary(),
            m.add_binary(),
            m.add_binary(),
        ];
        m.set_weight(row, cols[0], 2.);
        m.set_weight(row, cols[1], 8.);
        m.set_weight(row, cols[2], 4.);
        m.set_weight(row, cols[3], 2.);
        m.set_weight(row, cols[4], 5.);
        m.set_obj_coeff(cols[0], 5.);
        m.set_obj_coeff(cols[1], 3.);
        m.set_obj_coeff(cols[2], 2.);
        m.set_obj_coeff(cols[3], 7.);
        m.set_obj_coeff(cols[4], 4.);
        m.set_obj_sense(Sense::Maximize);

        let sol = m.solve();
        assert_eq!(raw::Status::Finished, sol.raw().status());
        assert_eq!(16., sol.raw().obj_value());
        assert_eq!(1., sol.col(cols[0]));
        assert_eq!(0., sol.col(cols[1]));
        assert_eq!(0., sol.col(cols[2]));
        assert_eq!(1., sol.col(cols[3]));
        assert_eq!(1., sol.col(cols[4]));
    }

    #[test]
    fn with_sos() {
        let mut m = Model::default();
        let row = m.add_row();
        m.set_row_upper(row, 10.);
        let cols = vec![
            m.add_binary(),
            m.add_binary(),
        ];
        // Maximise 5 x + 3 y
        m.set_obj_coeff(cols[0], 5.);
        m.set_obj_coeff(cols[1], 3.);
        m.set_obj_sense(Sense::Maximize);
        // Add a constraint that either x or y must be null
        m.add_sos1(vec![(cols[0], 1.), (cols[1], 2.)]);
        let sol = m.solve();
        assert_eq!(raw::Status::Finished, sol.raw().status());
        // The solution is 5 x + 3 y = 5 with x = 1 and y = 0
        assert_eq!(5., sol.raw().obj_value());
        assert_eq!(1., sol.col(cols[0]));
        assert_eq!(0., sol.col(cols[1]));
    }
}<|MERGE_RESOLUTION|>--- conflicted
+++ resolved
@@ -224,25 +224,17 @@
 
     /// Add a special ordered set constraint, preventing all but one variable
     /// in a set from being non-zero at the same time.
-<<<<<<< HEAD
-=======
     /// weights can be used as hints to the optimizer to improve the resolution speed.
     /// In case you don't have any weights for your variables, you can use 1, 2, 3, ... 
     /// For more information about SOS weights, see: http://lpsolve.sourceforge.net/5.5/SOS.htm  
->>>>>>> 0c009c47
     pub fn add_sos1<I: IntoIterator<Item=(Col, f64)>>(&mut self, columns_and_weights: I) {
         self.sos1.add_constraint_with_weights(columns_and_weights.into_iter())
     }
 
-<<<<<<< HEAD
-    /// Add a special ordered set constraint, preventing all but two consecutive variables
-    /// in a set from being non-zero at the same time.
-=======
     /// Add a special ordered set constraint, preventing all but two adjacent variables
     /// in a set from being non-zero at the same time.
     /// Weights determine the adjacency of the variables. 
     ///  For more information about SOS weights, see: http://lpsolve.sourceforge.net/5.5/SOS.htm 
->>>>>>> 0c009c47
     pub fn add_sos2<I: IntoIterator<Item=(Col, f64)>>(&mut self, columns_and_weights: I) {
         self.sos2.add_constraint_with_weights(columns_and_weights.into_iter())
     }
